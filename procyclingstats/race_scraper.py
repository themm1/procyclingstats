--- conflicted
+++ resolved
@@ -1,325 +1,282 @@
-import re
-from typing import Any, Dict, List
-
-import re
-
-from .errors import ExpectedParsingError, UnexpectedParsingError
-from .scraper import Scraper
-from .table_parser import TableParser
-from .utils import get_day_month, parse_select, parse_table_fields_args
-
-
-class Race(Scraper):
-    """
-    Scraper for race overview HTML page.
-
-    Usage:
-
-    >>> from procyclingstats import Race
-    >>> race = Race("race/tour-de-france/2022")
-    >>> race.enddate()
-    '2022-07-24'
-    >>> race.parse()
-    {
-        'category': 'Men Elite',
-        'edition': 109,
-        'enddate': '2022-07-24',
-        'is_one_day_race': False,
-        ...
-    }
-
-    """
-    def year(self) -> int:
-        """
-        Parse year when the race occured from HTML.
-
-        :return: Year when the race occured.
-        """
-        span = self.html.css_first("span.hideIfMobile")
-
-        if not span:
-            raise ExpectedParsingError("Span containing year not found")
-<<<<<<< HEAD
-
-        text = span.text().strip()
-
-=======
-        
-        text = span.text().strip()
-        
->>>>>>> 8c69c5d1
-        match = re.search(r"(\d{4})", text)
-
-        if not match:
-            raise ExpectedParsingError(f"Impossible to parse year in '{text}'")
-
-        return int(match.group(1))
-
-    def name(self) -> str:
-        """
-        Parses display name from HTML.
-
-        :return: Name of the race, e.g. ``Tour de France``.
-        """
-        h1 = self.html.css_first(".page-title > .title > h1")
-<<<<<<< HEAD
-
-=======
-        
->>>>>>> 8c69c5d1
-        if not h1:
-            raise ExpectedParsingError("Title not found")
-
-        span = h1.css_first("span.hideIfMobile")
-        full_text = h1.text()
-<<<<<<< HEAD
-
-=======
-        
->>>>>>> 8c69c5d1
-        if span:
-            full_text = full_text.replace(span.text(), "")
-
-        return full_text.strip()
-
-    def is_one_day_race(self) -> bool:
-        """
-        Parses whether race is one day race from HTML.
-
-        :return: Whether given race is one day race.
-        """
-<<<<<<< HEAD
-        titles = self.html.css("div > div > h4")
-        titles = [] if not titles else titles
-        for title_html in titles:
-            if "Stages" in title_html.text():
-                return False
-=======
-        title2 = self.html.css_first(".page-title > .title-line2")
-        if title2 and "stages" in title2.text().lower():
-            return False
->>>>>>> 8c69c5d1
-        return True
-
-    def nationality(self) -> str:
-        """
-        Parses race nationality from HTML.
-
-        :return: 2 chars long country code in uppercase.
-        """
-        nationality_html = self.html.css_first(
-            ".page-title > .title > span.flag")
-        flag_class = nationality_html.attributes['class']
-        return flag_class.split(" ")[1].upper() # type: ignore
-
-    def edition(self) -> int:
-        """
-        Parses race edition year from HTML.
-
-        :return: Edition as int.
-        """
-<<<<<<< HEAD
-        h1 = self.html.css_first(".page-title > .title > h1")
-
-        if not h1:
-            raise ExpectedParsingError("Title not found")
-
-        span = h1.css_first("span.hideIfMobile")
-        full_text = h1.text()
-
-        if span:
-            edition_text = span.text().strip().split('\xa0')[2]
-            edition_text = edition_text[:-2]  # remove 'th'/'st'/'nd'/'rd'
-            return int(edition_text)
-=======
-        edition_html = self.html.css_first(
-            ".page-title > .title h1 > span")
-        if edition_html is not None:
-            return int(edition_html.text().split()[-1][:-2])
->>>>>>> 8c69c5d1
-        raise ExpectedParsingError("Race cancelled, edition unavailable.")
-
-    def startdate(self) -> str:
-        """
-        Parses race startdate from HTML.
-
-        :return: Startdate in ``YYYY-MM-DD`` format.
-        """
-        startdate_html = self.html.css_first(
-            ".list > li > div:nth-child(2)")
-        return startdate_html.text()
-
-    def enddate(self) -> str:
-        """
-        Parses race enddate from HTML.
-
-        :return: Enddate in ``YYYY-MM-DD`` format.
-        """
-<<<<<<< HEAD
-        enddate_html = self.html.css(".list > li > div:nth-child(2)")[1] 
-=======
-        enddate_html = self.html.css(".list > li > div:nth-child(2)")[1]
->>>>>>> 8c69c5d1
-        return enddate_html.text()
-
-    def category(self) -> str:
-        """
-        Parses race category from HTML.
-
-        :return: Race category e.g. ``Men Elite``.
-        """
-        category_html = self.html.css(".list > li > div:nth-child(2)")[2]
-        return category_html.text()
-
-    def uci_tour(self) -> str:
-        """
-        Parses UCI Tour of the race from HTML.
-
-        :return: UCI Tour of the race e.g. ``UCI Worldtour``.
-        """
-        uci_tour_html = self.html.css(".list > li > div:nth-child(2)")[3]
-        return uci_tour_html.text()
-
-    def prev_editions_select(self) -> List[Dict[str, str]]:
-        """
-        Parses previous race editions from HTML.
-
-        :return: Parsed select menu represented as list of dicts with keys
-            ``text`` and ``value``.
-        """
-        select_elements = self.html.css("div.selectNav select")
-
-        for select in select_elements:
-            options = select.css("option")
-            values = [opt.attributes.get("value", "") for opt in options]
-
-            # Match values that look like race/<race-name>/<year>/statistics/start
-            if all(re.match(r"race/[^/]+/\d{4}/statistics/start", v) for v in values if v):
-                return parse_select(select)
-        return []
-
-    def stages(self, *args: str) -> List[Dict[str, Any]]:
-        """
-        Parses race stages from HTML (available only on stage races). When
-        race is one day race, empty list is returned.
-
-        :param args: Fields that should be contained in returned table. When
-            no args are passed, all fields are parsed.
-
-            - date: Date when the stage occured in ``MM-DD`` format.
-            - profile_icon: Profile icon of the stage (p1, p2, ... p5).
-            - stage_name: Name of the stage, e.g \
-                ``Stage 2 | Roskilde - Nyborg``.
-            - stage_url: URL of the stage, e.g. \
-                ``race/tour-de-france/2022/stage-2``.
-
-        :raises ValueError: When one of args is of invalid value.
-        :return: Table with wanted fields.
-        """
-        available_fields = (
-            "date",
-            "profile_icon",
-            "stage_name",
-            "stage_url",
-        )
-        if self.is_one_day_race():
-            return []
-
-        fields = parse_table_fields_args(args, available_fields)
-<<<<<<< HEAD
-        stages_table_html = self._find_header_table("Stages")
-=======
-        stages_table_html = self.html.css_first(
-            ".page-content > div > div:nth-child(3) > div:nth-child(1) table")
->>>>>>> 8c69c5d1
-        if not stages_table_html:
-            return []
-        # remove rest day table rows
-        for stage_e in stages_table_html.css("tbody > tr"):
-            not_p_icon = stage_e.css_first(".icon.profile.p")
-            if not_p_icon:
-                stage_e.remove()
-
-        # removes last row from stages table
-        for row in stages_table_html.css("tr.sum"):
-            row.remove()
-        table_parser = TableParser(stages_table_html)
-        casual_f_to_parse = [f for f in fields if f != "date"]
-        table_parser.parse(casual_f_to_parse)
-
-        # add stages dates to table if needed
-        if "date" in fields:
-            dates = table_parser.parse_extra_column(0, get_day_month)
-            table_parser.extend_table("date", dates)
-        return table_parser.table
-    
-    def stages_winners(self, *args) -> List[Dict[str, str]]:
-        """
-        Parses stages winners from HTML (available only on stage races). When
-        race is one day race, empty list is returned.
-
-        :param args: Fields that should be contained in returned table. When
-            no args are passed, all fields are parsed.
-
-            - stage_name: Stage name, e.g. ``Stage 2 (TTT)``.
-            - rider_name: Winner's name.
-            - rider_url: Wineer's URL.
-            - nationality: Winner's nationality as 2 chars long country code.
-
-        :raises ValueError: When one of args is of invalid value.
-        :return: Table with wanted fields.
-        """
-        available_fields = (
-            "stage_name",
-            "rider_name",
-            "rider_url",
-            "nationality",
-        )
-        if self.is_one_day_race():
-            return []
-
-        fields = parse_table_fields_args(args, available_fields)
-        orig_fields = fields
-<<<<<<< HEAD
-        winners_html = self._find_header_table("Stage Winners")
-=======
-        winners_html = self.html.css_first(
-            ".page-content > div > div:nth-child(3) > div:nth-child(2) table")
->>>>>>> 8c69c5d1
-        if not winners_html:
-            return []
-        # remove rest day table rows
-        for stage_e in winners_html.css("tbody > tr"):
-            stage_name = stage_e.css_first("td").text()
-            if not stage_name:
-                stage_e.remove()
-        table_parser = TableParser(winners_html)
-    
-        casual_f_to_parse = [f for f in fields if f != "stage_name"]
-        try:
-            table_parser.parse(casual_f_to_parse)
-        # if nationalities don't fit stages winners
-        except UnexpectedParsingError:
-            casual_f_to_parse.remove("nationality")
-            if "rider_url" not in args:
-                casual_f_to_parse.append("rider_url")
-            table_parser.parse(casual_f_to_parse)
-            nats = table_parser.nationality()
-            j = 0
-            for i in range(len(table_parser.table)):
-                if j < len(nats) and \
-                    table_parser.table[i]['rider_url'].split("/")[1]:
-                    table_parser.table[i]['nationality'] = nats[j]
-                    j += 1
-                else:
-                    table_parser.table[i]['nationality'] = None
-                
-                if "rider_url" not in orig_fields:
-                    table_parser.table[i].pop("rider_url")
-                    
-        if "stage_name" in fields:
-            stage_names = [val for val in
-                table_parser.parse_extra_column(0, str) if val]
-            table_parser.extend_table("stage_name", stage_names)
-                    
-        return table_parser.table
+import re
+from typing import Any, Dict, List
+
+import re
+
+from .errors import ExpectedParsingError, UnexpectedParsingError
+from .scraper import Scraper
+from .table_parser import TableParser
+from .utils import get_day_month, parse_select, parse_table_fields_args
+
+
+class Race(Scraper):
+    """
+    Scraper for race overview HTML page.
+
+    Usage:
+
+    >>> from procyclingstats import Race
+    >>> race = Race("race/tour-de-france/2022")
+    >>> race.enddate()
+    '2022-07-24'
+    >>> race.parse()
+    {
+        'category': 'Men Elite',
+        'edition': 109,
+        'enddate': '2022-07-24',
+        'is_one_day_race': False,
+        ...
+    }
+
+    """
+    def year(self) -> int:
+        """
+        Parse year when the race occured from HTML.
+
+        :return: Year when the race occured.
+        """
+        span = self.html.css_first("span.hideIfMobile")
+
+        if not span:
+            raise ExpectedParsingError("Span containing year not found")
+
+        text = span.text().strip()
+
+        match = re.search(r"(\d{4})", text)
+
+        if not match:
+            raise ExpectedParsingError(f"Impossible to parse year in '{text}'")
+
+        return int(match.group(1))
+
+    def name(self) -> str:
+        """
+        Parses display name from HTML.
+
+        :return: Name of the race, e.g. ``Tour de France``.
+        """
+        h1 = self.html.css_first(".page-title > .title > h1")
+        if not h1:
+            raise ExpectedParsingError("Title not found")
+
+        span = h1.css_first("span.hideIfMobile")
+        full_text = h1.text()
+        if span:
+            full_text = full_text.replace(span.text(), "")
+
+        return full_text.strip()
+
+    def is_one_day_race(self) -> bool:
+        """
+        Parses whether race is one day race from HTML.
+
+        :return: Whether given race is one day race.
+        """
+        titles = self.html.css("div > div > h4")
+        titles = [] if not titles else titles
+        for title_html in titles:
+            if "Stages" in title_html.text():
+                return False
+        return True
+
+    def nationality(self) -> str:
+        """
+        Parses race nationality from HTML.
+
+        :return: 2 chars long country code in uppercase.
+        """
+        nationality_html = self.html.css_first(
+            ".page-title > .title > span.flag")
+        flag_class = nationality_html.attributes['class']
+        return flag_class.split(" ")[1].upper() # type: ignore
+
+    def edition(self) -> int:
+        """
+        Parses race edition year from HTML.
+
+        :return: Edition as int.
+        """
+        h1 = self.html.css_first(".page-title > .title > h1")
+
+        if not h1:
+            raise ExpectedParsingError("Title not found")
+
+        span = h1.css_first("span.hideIfMobile")
+        full_text = h1.text()
+
+        if span:
+            edition_text = span.text().strip().split('\xa0')[2]
+            edition_text = edition_text[:-2]  # remove 'th'/'st'/'nd'/'rd'
+            return int(edition_text)
+        raise ExpectedParsingError("Race cancelled, edition unavailable.")
+
+    def startdate(self) -> str:
+        """
+        Parses race startdate from HTML.
+
+        :return: Startdate in ``YYYY-MM-DD`` format.
+        """
+        startdate_html = self.html.css_first(
+            ".list > li > div:nth-child(2)")
+        return startdate_html.text()
+
+    def enddate(self) -> str:
+        """
+        Parses race enddate from HTML.
+
+        :return: Enddate in ``YYYY-MM-DD`` format.
+        """
+        enddate_html = self.html.css(".list > li > div:nth-child(2)")[1] 
+        return enddate_html.text()
+
+    def category(self) -> str:
+        """
+        Parses race category from HTML.
+
+        :return: Race category e.g. ``Men Elite``.
+        """
+        category_html = self.html.css(".list > li > div:nth-child(2)")[2]
+        return category_html.text()
+
+    def uci_tour(self) -> str:
+        """
+        Parses UCI Tour of the race from HTML.
+
+        :return: UCI Tour of the race e.g. ``UCI Worldtour``.
+        """
+        uci_tour_html = self.html.css(".list > li > div:nth-child(2)")[3]
+        return uci_tour_html.text()
+
+    def prev_editions_select(self) -> List[Dict[str, str]]:
+        """
+        Parses previous race editions from HTML.
+
+        :return: Parsed select menu represented as list of dicts with keys
+            ``text`` and ``value``.
+        """
+        select_elements = self.html.css("div.selectNav select")
+
+        for select in select_elements:
+            options = select.css("option")
+            values = [opt.attributes.get("value", "") for opt in options]
+
+            # Match values that look like race/<race-name>/<year>/statistics/start
+            if all(re.match(r"race/[^/]+/\d{4}/statistics/start", v) for v in values if v):
+                return parse_select(select)
+        return []
+
+    def stages(self, *args: str) -> List[Dict[str, Any]]:
+        """
+        Parses race stages from HTML (available only on stage races). When
+        race is one day race, empty list is returned.
+
+        :param args: Fields that should be contained in returned table. When
+            no args are passed, all fields are parsed.
+
+            - date: Date when the stage occured in ``MM-DD`` format.
+            - profile_icon: Profile icon of the stage (p1, p2, ... p5).
+            - stage_name: Name of the stage, e.g \
+                ``Stage 2 | Roskilde - Nyborg``.
+            - stage_url: URL of the stage, e.g. \
+                ``race/tour-de-france/2022/stage-2``.
+
+        :raises ValueError: When one of args is of invalid value.
+        :return: Table with wanted fields.
+        """
+        available_fields = (
+            "date",
+            "profile_icon",
+            "stage_name",
+            "stage_url",
+        )
+        if self.is_one_day_race():
+            return []
+
+        fields = parse_table_fields_args(args, available_fields)
+        stages_table_html = self._find_header_table("Stages")
+        if not stages_table_html:
+            return []
+        # remove rest day table rows
+        for stage_e in stages_table_html.css("tbody > tr"):
+            not_p_icon = stage_e.css_first(".icon.profile.p")
+            if not_p_icon:
+                stage_e.remove()
+
+        # removes last row from stages table
+        for row in stages_table_html.css("tr.sum"):
+            row.remove()
+        table_parser = TableParser(stages_table_html)
+        casual_f_to_parse = [f for f in fields if f != "date"]
+        table_parser.parse(casual_f_to_parse)
+
+        # add stages dates to table if needed
+        if "date" in fields:
+            dates = table_parser.parse_extra_column(0, get_day_month)
+            table_parser.extend_table("date", dates)
+        return table_parser.table
+    
+    def stages_winners(self, *args) -> List[Dict[str, str]]:
+        """
+        Parses stages winners from HTML (available only on stage races). When
+        race is one day race, empty list is returned.
+
+        :param args: Fields that should be contained in returned table. When
+            no args are passed, all fields are parsed.
+
+            - stage_name: Stage name, e.g. ``Stage 2 (TTT)``.
+            - rider_name: Winner's name.
+            - rider_url: Wineer's URL.
+            - nationality: Winner's nationality as 2 chars long country code.
+
+        :raises ValueError: When one of args is of invalid value.
+        :return: Table with wanted fields.
+        """
+        available_fields = (
+            "stage_name",
+            "rider_name",
+            "rider_url",
+            "nationality",
+        )
+        if self.is_one_day_race():
+            return []
+
+        fields = parse_table_fields_args(args, available_fields)
+        orig_fields = fields
+        winners_html = self._find_header_table("Stage Winners")
+        if not winners_html:
+            return []
+        # remove rest day table rows
+        for stage_e in winners_html.css("tbody > tr"):
+            stage_name = stage_e.css_first("td").text()
+            if not stage_name:
+                stage_e.remove()
+        table_parser = TableParser(winners_html)
+    
+        casual_f_to_parse = [f for f in fields if f != "stage_name"]
+        try:
+            table_parser.parse(casual_f_to_parse)
+        # if nationalities don't fit stages winners
+        except UnexpectedParsingError:
+            casual_f_to_parse.remove("nationality")
+            if "rider_url" not in args:
+                casual_f_to_parse.append("rider_url")
+            table_parser.parse(casual_f_to_parse)
+            nats = table_parser.nationality()
+            j = 0
+            for i in range(len(table_parser.table)):
+                if j < len(nats) and \
+                    table_parser.table[i]['rider_url'].split("/")[1]:
+                    table_parser.table[i]['nationality'] = nats[j]
+                    j += 1
+                else:
+                    table_parser.table[i]['nationality'] = None
+                
+                if "rider_url" not in orig_fields:
+                    table_parser.table[i].pop("rider_url")
+                    
+        if "stage_name" in fields:
+            stage_names = [val for val in
+                table_parser.parse_extra_column(0, str) if val]
+            table_parser.extend_table("stage_name", stage_names)
+                    
+        return table_parser.table